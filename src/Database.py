--- conflicted
+++ resolved
@@ -10,13 +10,10 @@
 from typing import Any, Iterable, Optional, Union
 
 from cryptography.hazmat.primitives import hashes
-<<<<<<< HEAD
 from cryptography.hazmat.primitives.asymmetric.x25519 import (
     X25519PrivateKey as PrivateKey,
     X25519PublicKey as PublicKey,
 )
-=======
->>>>>>> 15a3b5b9
 
 
 class DatabaseException(Exception):
@@ -69,7 +66,9 @@
     IE these types of queries
     Works to select a property from a column of a table provided it is on the same row as at least one property queried.
     """
+
     def __init__():
+        pass
 
 
 class HashQuery(MatchQuery):
